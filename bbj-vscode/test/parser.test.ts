import { AstNode, EmptyFileSystem, LangiumDocument } from 'langium';
import { parseHelper } from 'langium/test';
import { streamAst } from 'langium';
import { describe, expect, test } from 'vitest';
import { createBBjServices } from '../src/language/bbj-module';
import { CompoundStatement, LetStatement, Library, Model, PrintStatement, Program, ReadStatement, StringLiteral, SymbolRef, isAddrStatement, isCallStatement, isClipFromStrStatement, isCloseStatement, isCommentStatement, isCompoundStatement, isExitWithNumberStatement, isGotoStatement, isLetStatement, isLibrary, isPrintStatement, isProgram, isRedimStatement, isRunStatement, isSqlCloseStatement, isSqlPrepStatement, isSwitchCase, isSwitchStatement, isWaitStatement } from '../src/language/generated/ast';

const services = createBBjServices(EmptyFileSystem);

const parse = parseHelper<Model>(services.BBj);
describe('Parser Tests', () => {

    function expectNoParserLexerErrors(document: LangiumDocument) {
        expect(document.parseResult.lexerErrors.join('\n')).toBe('')
        expect(document.parseResult.parserErrors.join('\n')).toBe('')
    }

    function expectNoValidationErrors(document: LangiumDocument) {
        expect(document.diagnostics?.map(d => d.message).join('\n')).toBe('')
    }

    function expectToContainAstNodeType<N extends AstNode>(document: LangiumDocument, predicate: (ast: AstNode) => ast is N) {
        expect(streamAst(document.parseResult.value).some(predicate)).toBeTruthy();
    }

    test('Program definition test', async () => {
        const program = await parse(`
        REM arrays
        dim A[1,4]
        number = A[1]

        REM Variables
        some_string$ = "Hello ""World"""
        some_number = 3.14 - +1
        some_integer% = 7
        some_object! = NULL()

        FOR i=1 TO 10
            PRINT "Number ", i
        NEXT
    `)
        expectNoParserLexerErrors(program)
    })

    test('Program parsed', async () => {
        const result = await parse('some_string$ = "Hello ""World"""')
        expect(isProgram(result.parseResult.value)).true
        const prog = result.parseResult.value as Program
        expect(prog.statements.length).toBe(1)
        expectNoParserLexerErrors(result)
    })

    test('Library definition test', async () => {
        const lib = await parse(`
        library
        ASC(param:string, ERR?:lineref): int

        /@@ Function comment here @/
        NULL():string
    `)
        expectNoParserLexerErrors(lib)
    })

    test('Library parsed', async () => {
        const lib = await parse(`
        library
        /@@ Function comment here @/
        NULL():string
        `)
        expect(isLibrary(lib.parseResult.value)).true
        const func = (lib.parseResult.value as Library).declarations[0]
        expect(func.name).equal('NULL')
        expect(func.docu).equal('/@@ Function comment here @/') // TODO remove "/@@@/"
    })

    test('Empty library parsed', async () => {
        const lib = await parse(`library`)
        expect(isLibrary(lib.parseResult.value)).true
    })


    test('Parse Class Decl', async () => {
        const result = await parse(`
        use java.lang.String
        use java.lang.Boolean

        CLASS PUBLIC BBjString
        CLASSEND

        CLASS PUBLIC someClass

            FIELD PUBLIC BBjString someInstanceString$

            METHOD PUBLIC STATIC String getSomeString()
                METHODRET "ABC"
            METHODEND
            
            METHOD PUBLIC String getInstanceString(Boolean something!, String some_string!)
                print something!, some_string!
                
                METHODRET #someInstanceString$
            
            METHODEND

        CLASSEND
        `)
        expectNoParserLexerErrors(result)
        expect(isProgram(result.parseResult.value)).true
    })

    test('Parse Interface Decl', async () => {
        const result = await parse(`
        interface public ResolverInterface
            method public Boolean resolve(String term!, Integer column!)
        interfaceend
        `)
        expectNoParserLexerErrors(result)
        expect(isProgram(result.parseResult.value)).true
    })

    test('Parse Class Decl with comments', async () => {
        const result = await parse(`
        REM class comment
        CLASS PUBLIC someClass; REM class comment
            REM field comment
            FIELD PUBLIC BBjString someInstanceString$;REM field comment
            
            REM meth comment
            METHOD PUBLIC STATIC String getSomeString(); REM meth comment
                METHODRET "ABC"
            METHODEND

            REM meth comment
            METHOD PUBLIC STATIC String getSomeString2(); REM meth comment
                METHODRET "ABC"
            METHODEND

            METHOD PUBLIC String getSomeString3(); REM meth comment
            REM class body comment without METHODEND
            
            REM class body comment
        CLASSEND
        `)
        expectNoParserLexerErrors(result)
        expect(isProgram(result.parseResult.value)).true
    })

    test('Parse Interface Decl with comments', async () => {
        const result = await parse(`
        REM class comment
        interface public ResolverInterface; REM class comment
            REM meth comment
            method public Boolean resolve(String term!, Integer column!); REM meth comment
            REM meth comment
            method public Boolean resolve2(String term!, Integer column!); REM meth comment
            REM class body comment
        interfaceend
        `)
        expectNoParserLexerErrors(result)
        expect(isProgram(result.parseResult.value)).true
    })

    test('Parse namedParameter Decl', async () => {
        const result = await parse(`
        BBjAPI().removeTimer("onLoadFallback", err= *next)
        `)
        expectNoParserLexerErrors(result)
        expect(isProgram(result.parseResult.value)).true
    })

    test('Parse hex string in expression', async () => {
        const result = await parse(`
        filter$ = "Image Files"+$0a$+"*.png;*.jpg;*.jpeg;*.gif"
        `)
        expectNoParserLexerErrors(result)
        expect(isProgram(result.parseResult.value)).true
    })

    test('Parse string mask', async () => {
        const result = await parse(`
        PRINT "String":"mask"
        s! = str(p_color!.getRed():"##0")
        `)
        expectNoParserLexerErrors(result)
        expect(isProgram(result.parseResult.value)).true
    })

    test('Parse multiple assignments with "LET"', async () => {
        const result = await parse(`
        LET a = 1, b = 2, c = 3
        PRINT a
        `);
        expectNoParserLexerErrors(result);
    })

    test('Parse multiple assignments wihtout "LET"', async () => {
        const result = await parse(`
        a = 1, b = 2, c = 3
        PRINT a
        `);
        expectNoParserLexerErrors(result);
    });

    test('Parse "METHODRET" in a single line "IF"', async () => {
        const result = await parse(`
        IF true THEN METHODRET

        IF true THEN METHODRET 1
        `);
        expectNoParserLexerErrors(result);
    });

    test('Parse "METHODRET" in a multi line "IF"', async () => {
        const result = await parse(`
        IF true THEN
            METHODRET 2
        ELSE
            METHODRET
        ENDIF
        `);
        expectNoParserLexerErrors(result);
    });

    test('Parse "REM" as independent statement on own line', async () => {
        const result = await parse(`
        REM single line rem
        `);
        expectNoParserLexerErrors(result);
        const model = result.parseResult.value;
        expect(isProgram(model)).toBeTruthy();
        expect(isCommentStatement((model as Program).statements[0])).toBeTruthy();
    });

    test('Parse "REM" as independent statement in compound statement', async () => {
        const result = await parse(`
        PRINT 1; REM compound rem
        PRINT 2
        `);
        expectNoParserLexerErrors(result);
        const model = result.parseResult.value;
        expect(isProgram(model)).toBeTruthy();
        const compound = (model as Program).statements[0] as CompoundStatement;
        expect(isCompoundStatement(compound)).toBeTruthy();
        expect(compound.statements).toHaveLength(2);
        expect(isPrintStatement(compound.statements[0])).toBeTruthy();
        expect(isCommentStatement(compound.statements[1])).toBeTruthy();
    });

    test('Allow trailing comma in print', async () => {
        const result = await parse(`
        PRINT X$,
        PRINT ERR,TCB(5),`); // no line break at the end
        expectNoParserLexerErrors(result);
    });

    test('Number syntax', async () => {
        const result = await parse(`
        x = 23
        y = 0.1234
        z = .123345
        `);
        expectNoParserLexerErrors(result);
    });

    test('Number syntax - invalid', async () => {
        const result = await parse(`
            y = 0.1234.1
            z = .123345.12
        `, { validationChecks: 'all' });
        // currently parsed as two numbers 0.1234 and .1
        expectNoParserLexerErrors(result);
        // validation complains about missing linebreaks between 0.1234 and .1
        expect(result.diagnostics).toHaveLength(4);
    });

    test('Seterr and Setesc', async () => {
        const result = await parse(`
        seterr stderr
        setesc stdesc
        
        goto byebye
        
        stdesc:
            REM standard escape routine
        stderr: 
            REM standard error routine
        
        byebye:
            bye
        `, { validationChecks: 'all' });
        expectNoParserLexerErrors(result);
        expectNoValidationErrors(result);
    });

    test('String backslash should not escape', async () => {
        const result = await parse(`
        rd_table_pfx$="\\Test\\"
        `);
        expect(result.parseResult.parserErrors).toHaveLength(0);
        const program = result.parseResult.value as Program;
        const letStmt = program.statements[0] as LetStatement;
        const strValue = letStmt.assignments[0].value as StringLiteral;
        expect(strValue.value).toBe('\\Test\\');
    });

    test('READ: Input variable should be linked or created.', async () => {
        const result = await parse(`
        let B$="1",C$="2",Q$="3"

        READ(1,KEY="TEST",ERR=9500)A$,B$,C$
        READ RECORD(1,IND=2,ERR=9500)A$
        READ RECORD(1,IND=2,ERR=9500)*,A$
        EXTRACT(2,KEY=Q$,DOM=1300)IOL=Label1
        INPUT (0,ERR=1000)@(5,20),'CE',"ENTER NAME:",N$:("FRED"=Label1,$AAFF00$=Label2,LEN=1,24)
        REad (0) array[ALL]
        
        Label1:
            PRINT "Label"
        Label2:
            PRINT "Label2"

        Print A$,B$,C$
        `, { validationChecks: 'all' });
        expectNoParserLexerErrors(result);
        expectNoValidationErrors(result);

        const program = result.parseResult.value as Program;
        const printStmt = program.statements.slice(-1).pop() as PrintStatement;
        const refContainer = (ref) => (ref as SymbolRef).symbol.ref?.$container
        expect(refContainer(printStmt.items[0])?.$type).toBe(ReadStatement); // a$ links to READ input item
        expect(refContainer(printStmt.items[1])?.$type).toBe(LetStatement); // b$ links to LET assignment
        expect(refContainer(printStmt.items[2])?.$type).toBe(LetStatement);// c$ links to LET assignment
    });

    test('Mnemonic tests', async () => {
        const result = await parse(`
        let x = 1,y = 2
        let ABS = "fakeFunc"
        REM using mnemonic in output:
        PRINT 'CS','BR',@(0,0),"Hello World",'ER',@(10,10),"This is a Demo",@(0,20),
        
        PRINT (0)'CS','BR',@(0,0),"Hello World",'ER',@(10,10),"This is a Demo",@(0,20),
        
        REM but it's also allowed in INPUT 
        INPUT 'CS','BR',@(0,0),"Hello World",'ER',@(10,10),"Enter your name:",@(30),X$
        
        REM for completeness sake an even more complex input:
        INPUT (0,err=*same)'CS','BR',@(4,0),"Hello World",'ER',@(10,10),"Enter your name: ",'CL',X$:(""=fin,LEN=x,y)
        
        rem Mnemonics are in a way like Strings:
        X$='CS'+'BR'+@(x,y)+"Hello World"+'ER'+@(ABS(4),10)+"This is a Demo"+@(0,20)
        PRINT X$,
        
        REM Hence, they can also be concatenated with plus during output:
        PRINT 'CS'+'BR'+@(0,0)+"Hello World"+'ER'+@(10,10)+"This is a Demo"+@(0,20),

        REM parameterized mnemonics
        LET CURSOR$="C:\WINDOWS\Cursors\hourgla2.ani"
        LET TITLE$="4"+" "+3+" "+CURSOR$
        PRINT (1)'WINDOW'(200,200,500,200,TITLE$,$00010003$)
        PRINT (1)'SETCURSOR'(CURSOR$),'FOCUS'(0)

        REM from issue #39
        ? 'FILESAVE'("save file","C:/","test",".txt","Text files"+$0a$+"*.txt")
        ? 'WINDOW'(10,10,20,10,"Hello")
        
        fin:
        release
        `, { validationChecks: 'all' });
        expectNoParserLexerErrors(result);
        expect(result.diagnostics).toHaveLength(1); // 1 for linking error on *same
    });

    test('Array declaration and access tests', async () => {
        const result = await parse(`
        REM square brackets with one or multiple dimensions
        DIM Y1[22]
        DIM Y2[10,10,20]
        
        REM same with Strings arrays:
        DIM Y1$[22]
        DIM Y2$[10,10,20]
        
        REM now this is pre-sizing a String with length 20
        DIM Z1$(20)
        
        REM same, initialize it with dots
        DIM Z2$(10,".")
        
        REM now the combination: a String array of pre-dimensioned strings:
        DIM Y3$[22](20)
        DIM Y4$[10,10,20](30,".")
        
        REM object arrays
        DIM X![20]
        DIM X![20,10,4]
        
        REM Java arrays:
        REM https://documentation.basis.cloud/BASISHelp/WebHelp/gridctrl/Working_with_Java_Arrays.htm
        
        colorx! = Array.newInstance(Class.forName("java.awt.Color"),2) 
        Array.set(colorx!,0,Color.RED)
        Array.set(colorx!,1,Color.BLUE)
        print "colorx![0]=",Array.get(colorx!,0)
        print "colorx![1]=",Array.get(colorx!,1)
        
        declare Color[] Color!
        color! = new Color[2]
        color![0] = Color.RED
        color![1] = Color.BLUE
        print "color![0]=",color![0]
        print "color![1]=",color![1]
        
        REM String Templates
        
        tpl$="NAME:C(25*),FIRSTNAME:C(25*),SCORE:N(4)"
        DIM rec$:tpl$
        rec.name$="Wallace"
        rec.firstname$="Marcellus"
        rec.score=2.3
        print rec.name$,": ",rec.score
        
        REM other examples
        DIM B$:"NAME:C(10+)"
        
        DIM B$:"NAME:C(10+=0)"
        
        X$="STRING:C(6)"
        DIM A$:X$
        REDIM A$
        `);
        expectNoParserLexerErrors(result);
    });

    test('Multiple Array declaration and access tests', async () => {
        const result = await parse(`
        dim rd_open_tables$[1:rd_num_files],rd_open_opts$[1:rd_num_files],rd_open_chans$[1:rd_num_files],rd_open_tpls$[1:rd_num_files]
        `);
        expectNoParserLexerErrors(result);
    });

    test('Check throw statement syntax', async () => {
        const result = await parse(`
        class public Sample

            method public String write(String dr!)
                seterr writeErr
                PRINT dr!
                methodret dr!

                writeErr:
                throw errmes(-1), err
            methodend
        classend
        `);
        expectNoParserLexerErrors(result);
    });

    test('Check throw statement syntax with ERR=linefref', async () => {
        const result = await parse(`
        class public Sample

            method public String write(String dr!)
                seterr writeErr
                PRINT dr!
                methodret dr!

                writeErr:
                throw errmes(-1), err, err=STOP
            methodend
        classend
        `);
        expectNoParserLexerErrors(result);
    });

    test('Check substring expression on array element', async () => {
        const result = await parse(`
        dim Y$[10], XYZ$[10,10]
        y$[1](2,1)="TEST"; rem substring
       
        XYZ$[3,4](1,5); rem substring

        compat$ = stbl("!COMPAT","THOROUGHBRED_IF47=TRUE")

        let x$ = ""
        if x$(10,10) = "" then print "if47" ; rem substring
        if len(cvs(x$(10,10),3)) = 0 then print "if47" ; rem substring
        `);
        expectNoParserLexerErrors(result);
    });

    test('Check substring expression ', async () => {
        const result = await parse(`
        let NAME$ = "name"
        NAME$(1,5); rem substring
        NAME$(10); rem substring

        compat$ = stbl("!COMPAT","THOROUGHBRED_IF47=TRUE")

        let x$ = ""
        if x$(10,10) = "" then print "if47" ; rem substring
        if len(cvs(x$(10,10),3)) = 0 then print "if47" ; rem substring

        bytes = dec(fin(serverfile)(1,4))
        a$=STR(1234)(1,2)
        `);
        expectNoParserLexerErrors(result);
    });

    test('Check substring other cases ', async () => {
        const result = await parse(`
        new String()(1)
        `);
        expectNoParserLexerErrors(result);
    });

    test('Use Symbolic label in a verb', async () => {
        const result = await parse(`
        serverfile$ = "test"
        open (7, err=*next)serverfile$
        `);
        expectNoParserLexerErrors(result);
    });

    test('Check readrecord and similar', async () => {
        const result = await parse(`
        READRECORD(1,IND=2,ERR=9500)A$
        WRITERECORD(1,IND=2,ERR=9500)A$
        PRINTRECORD(1,IND=2,ERR=9500)A$
        INPUTRECORD(1,IND=2,ERR=9500)A$
        EXTRACTRECORD(1,IND=2,ERR=9500)A$
        FINDRECORD(1,IND=2,ERR=9500)A$
        `);
        expectNoParserLexerErrors(result);
    });

    test('Check read and similar, with record', async () => {
        const result = await parse(`
        READ RECORD(1,IND=2,ERR=9500)A$
        WRITE RECORD(1,IND=2,ERR=9500)A$
        PRINT RECORD(1,IND=2,ERR=9500)A$
        INPUT RECORD(1,IND=2,ERR=9500)A$
        EXTRACT RECORD(1,IND=2,ERR=9500)A$
        FIND RECORD(1,IND=2,ERR=9500)A$
        `);
        expectNoParserLexerErrors(result);
    });

    test('Check CALL and RUN', async () => {
        const result = await parse(`
        RUN "TEST", ERR=errorCase
        RUN "TEST2"
        CALL "bus.bbj::setUpdateLocation", mapRC%, mapUser$, mapPassword$, mapVendor$, mapApplication$, mapVersion$, mapLevel%, mapLocation
        X!=23
        CALL "subprog",(X!), ERR=errorCase
        errorCase: STOP
        `);
        expectNoParserLexerErrors(result);
        expectToContainAstNodeType(result, isRunStatement);
        expectToContainAstNodeType(result, isCallStatement);
    });

    test('Check PROCESS_EVENT Parameters', async () => {
        const result = await parse(`
        process_events,err=*same
        process_events, TIM = 28, err=*next
        `);
        expectNoParserLexerErrors(result);
    });

    test('Check Reserved keywords', async () => {
        const result = await parse(`
        CLASS public MyClass

            METHOD public MyClass open()
            METHODEND
      
        classend
        `);
        expectNoParserLexerErrors(result);
    });
    
    test('Check Open Verb optional params keywords', async () => {
        const result = await parse(`
        OPEN (unt,mode="O_CREATE,O_TRUNC",TIM=12)"path/"+"html.png"
        OPEN (unt,TIM=12)"path/"+"html.png"
        OPEN (unt)"path/"+"html.png"
        `);
        expectNoParserLexerErrors(result);
    });
    
    test('Check SQLOpen Verb', async () => {
        const result = await parse(`
        SQLOPEN(1,mode="SQLDriverConnect",err=*next)"datasource"
        SQLOPEN(1,err=*next)"datasource"
        SQLOPEN(1)"datasource"
        `);
        expectNoParserLexerErrors(result);
    });

    test('Check Begin Clear Verb', async () => {
        const result = await parse(`
        dim PARAMS[2]
        foo$ = ""

        BEGIN
        BEGIN EXCEPT foo$, PARAMS[ALL], foo$
        CLEAR
        CLEAR EXCEPT foo$, PARAMS[ALL], foo$
        `);
        expectNoParserLexerErrors(result);
    });

    test('Check Drop Verb', async () => {
        const result = await parse(`
        DROP "TEST.BBX", ERR=*next
        DROP "TEST.BBX"
        `);
        expectNoParserLexerErrors(result);
    });

    test('Check Exit Verbs', async () => {
        const result = await parse(`
        RETURN
        END
        BYE
        BREAK
        CONTINUE
        ESCAPE
        `);
        expectNoParserLexerErrors(result);
    });

    test('Check Enter Verb', async () => {
        const result = await parse(`
        someVar$ = "TEST"
        someOtherVar$ = "TEST"
        ENTER someVar$
        ENTER someVar$, someOtherVar$
        ENTER someVar$, ERR=JumpToLabel
        ENTER someVar$, someOtherVar$, ERR=JumpToLabel

        JumpToLabel:
        `, { validationChecks: 'all' });
        expectNoParserLexerErrors(result);
        expectNoValidationErrors(result);
    });

    test('Check REPEAT..UNTIL Verb', async () => {
        const result = await parse(`
        LOOP_EXIT=0
        REPEAT
            LOOP_EXIT = LOOP_EXIT + 1
        UNTIL LOOP_EXIT=10
        `, { validationChecks: 'all' });
        expectNoParserLexerErrors(result);
        expectNoValidationErrors(result);
    });

    test('Check SETOPTS Verb', async () => {
        const result = await parse(`
        LET A$=$02$
        SETOPTS A$
        SETOPTS $00C20240000000000000000000000000$
        `, { validationChecks: 'all' });
        expectNoParserLexerErrors(result);
        expectNoValidationErrors(result);
    });

    test('Check Precision Verb', async () => {
        const result = await parse(`
        LET A%=16
        Precision A%
        Precision 1, 3
        Precision A%, A%
        `, { validationChecks: 'all' });
        expectNoParserLexerErrors(result);
        expectNoValidationErrors(result);
    });

    test('Check KeyedFileStatement Verb', async () => {
        const result = await parse(`
        MKEYED "MYFILE",[1:6],[7:10:"N"],0,16
        VKEYED "MYFILE",[1:4:2],[2:1:10],80,1000
        XKEYED "MYFILE",[1:1:10]+[2:1:5],[1:25:2:"D"],[4:12:20],80,1000
        MKEYED "myfile",10,0,500,MODE="CRYPTPASS=test",ERR=Jump
        Jump:
        `, { validationChecks: 'all' });
        expectNoParserLexerErrors(result);
        expectNoValidationErrors(result);
    });

    test('1. If statement test #66', async () => {
        const result = await parse(`
        if 1<>0 rd_table_pfx$="@"
        if 2 = 3 and 2 = 2
            rd_temp_beg = ""
        endif        
        `, { validationChecks: 'all' });
        expectNoParserLexerErrors(result);
        expectNoValidationErrors(result);
    });
    test('2. If statement test #66', async () => {
        const result = await parse(`
        label1:

        IF "dd"="sd" THEN 
: GOTO label1
        `, { validationChecks: 'all' });
        expectNoParserLexerErrors(result);
        expectNoValidationErrors(result);
    });
    test('3. If statement test #66', async () => {
        const result = await parse(`
        start_stop: ? "start stop"
        exit_prog: ? "exit"
        toSwitch = 123
        switch toSwitch
            case 27;rem escape
                if toSwitch = "EDIT" then
                    exitto exit_prog
                gosub start_stop
            break
        swend
        `, { validationChecks: 'all' });
        expectNoParserLexerErrors(result);
        expectNoValidationErrors(result);
    });
    test('4. If statement test #66', async () => {
        const result = await parse(`
        if "mode" <> "TIME"
            if 2 = 0 break
            if 3 = 0 break
            print "start_stop"
        endif
        `, { validationChecks: 'all' });
        expectNoParserLexerErrors(result);
        expectNoValidationErrors(result);
    });

    test('Rename statement', async () => {
        const result = await parse(`
        tmpname$  = "test"
        newname$  = "test2"
        rename tmpname$ TO newname$
        rename tmpname$, newname$
        rename tmpname$ TO newname$, MODE="REPLACE"
        rename tmpname$ TO newname$, MODE="REPLACE", ERR=Jump

        Jump:
        `);
        expectNoParserLexerErrors(result);
    });

    test('Release usage', async () => {
        const result = await parse(`
        requestSemaphore! = BBjAPI().getGlobalNamespace().getValue()
        requestSemaphore!.release()
        `);
        expectNoParserLexerErrors(result);
    });

    test('Call: fileId as expression', async () => {
        const result = await parse(`
        authpgm$ = "test"
        call authpgm$+"::PRE_AUTHENTICATION", err=*next
        `);
        expectNoParserLexerErrors(result);
    });

    test('Read with err option using symbolic label ref', async () => {
        const result = await parse(`
        ch = 2
        read record (ch,end=*break)log$
        `);
        expectNoParserLexerErrors(result);
    });

    test('Dir statements', async () => {
        const result = await parse(`
        path$ = "test"
        mkdir path$, err=*next
        chdir "REST_WD", err=*next
        rmdir "REST_WD"
        rmdir "REST_WD", err=*next
        `);
        expectNoParserLexerErrors(result);
    });

    test('Array type ref', async () => {
        const result = await parse(`
       
        class public OutputHandler

            field protected String[] strings

            method public String[] createHTML(byte[] bytes)
            methodend
        classend
        `);
        expectNoParserLexerErrors(result);
    });

    test('Sql set statement', async () => {
        const result = await parse(`
        value$ = "test"
        ch=2
        i=3
        sqlset(ch)i,value$
        `);
        expectNoParserLexerErrors(result);
    });

    test('Execute statement', async () => {
        const result = await parse(`
        invokeCommand! = "test"
        execute invokeCommand!, err=Jump
        Jump:
        `);
        expectNoParserLexerErrors(result);
    });

<<<<<<< HEAD
    test('Check WHILE verb', async () => {
        const result = await parse(`
            A = 0
            B = 10
            WHILE A < B
                A = A + 1
                PRINT A        
            WEND
        `);
        expectNoParserLexerErrors(result);
    });

    test('Check WAIT verb', async () => {
        const result = await parse(`
            WAIT 123
        `);
        expectNoParserLexerErrors(result);
        expectToContainAstNodeType(result, isWaitStatement);
    });

    test('Check SWITCH...CASE...SWEND verb', async () => {
        const result = await parse(`
            LVL = 3
            SWITCH LVL
                CASE 0
                CASE 1; PRINT "Easy"; BREAK
                CASE 2; PRINT "Middle"; BREAK
                CASE DEFAULT; PRINT "Hard"; BREAK
            SWEND
        `);
        expectNoParserLexerErrors(result);
        expectToContainAstNodeType(result, isSwitchStatement);
        expectToContainAstNodeType(result, isSwitchCase);
    });

    test('Check SQLPREP verb', async () => {
        const result = await parse(`
            SQLOPEN(1)"General Ledger"
            SQLPREP(1)"Create table april96 (id integer primary key, price integer(10,2))"
            SQLEXEC(1)
            SQLPREP(1)"Insert into april96 values (?,?)"
            LOOP:
            INPUT "Id>", id$
            INPUT "Price>", price$
            SQLEXEC(1) id$, price$
            GOTO LOOP
        `);
        expectNoParserLexerErrors(result);
        expectToContainAstNodeType(result, isSqlPrepStatement);
    });

    test('Check SQLCLOSE verb', async () => {
        const result = await parse(`
            Start: SQLOPEN(1)"General Ledger"
                SQLCLOSE(1)
                SQLCLOSE(1,ERR=Error)
                RETURN
            Error: STOP
        `);
        expectNoParserLexerErrors(result);
        expectToContainAstNodeType(result, isSqlCloseStatement);
    });

    test('Check RELEASE verb', async () => {
        const result = await parse(`
            RELEASE 123
            RELEASE
        `);
        expectNoParserLexerErrors(result);
        expectToContainAstNodeType(result, isExitWithNumberStatement);
    });

    test('Check REDIM verb', async () => {
        const result = await parse(`
            Start:  DIM fin$:tmpl(0,ind=0)
                    LET fin$=fin(0,ind=0)
                    REDIM fin$
                    REDIM fin$,fin$,ERR=ErrorLabel
            ErrorLabel: STOP
        `);
        expectNoParserLexerErrors(result);
        expectToContainAstNodeType(result, isRedimStatement);
    });

    test('Check ADDR verb', async () => {
        const result = await parse(`
            ADDR "MYPROG"
            ADDR "MYPROG", ERR=ErrorLabel
            ErrorLabel: STOP
        `);
        expectNoParserLexerErrors(result);
        expectToContainAstNodeType(result, isAddrStatement);
    });


    test('Check CLIPFROMSTR verb', async () => {
        //documentation: https://documentation.basis.cloud/BASISHelp/WebHelp/commands/bbj-commands/clipboard_verbs_and_functions_bbj.htm
        //1=TEXT
        const result = await parse(`
            Start:  str$ = "Test!"
                    CLIPFROMSTR 1,str$
                    CLIPFROMSTR 1,str$,ERR=ErrorLabel
            ErrorLabel: STOP
        `);
        expectNoParserLexerErrors(result);
        expectToContainAstNodeType(result, isClipFromStrStatement);
    });

    test('Check CLOSE verb', async () => {
        const result = await parse(`
            Start:  CLOSE (1)
                    CLOSE (1,ERR=ErrorLabel)
            ErrorLabel: STOP
        `);
        expectNoParserLexerErrors(result);
        expectToContainAstNodeType(result, isCloseStatement);
    });

    test('Check GOSUB verb', async () => {
        const result = await parse(`
            Start:  GOSUB func
                    STOP
            func:   REM SUBROUTINE
                    LET A=50; LET B=A * C / 2; PRINT B
                    RETURN
        `);
        expectNoParserLexerErrors(result);
        expectToContainAstNodeType(result, isGotoStatement);
    });

    test('Check GOTO verb', async () => {
        const result = await parse(`
            start:  GOTO region
                    STOP
            region: REM and so on
        `);
        expectNoParserLexerErrors(result);
        expectToContainAstNodeType(result, isGotoStatement);
    });

    describe("Check PRINT/WRITE verb", () => {
        test("With Jump labels", async() => {
            const result = await parse(`
                    WRITE (0, ERR=ErrorJump,END=EndJump) str$
                    PRINT (0, ERR=ErrorJump,END=EndJump) str$
                    ? (0) str$
                ErrorJump: exit
                EndJump: exit
            `);
            expectNoParserLexerErrors(result);
            expectToContainAstNodeType(result, isPrintStatement);
        });

        test("With DIR option", async() => {
            const result = await parse(`
                WRITE "Hallo!"
                WRITE (0, DIR=-1) "?"
            `);
            expectNoParserLexerErrors(result);
            expectToContainAstNodeType(result, isPrintStatement);
        });

        test("With IND option", async () => {
            const result = await parse(`
                WRITE (0, IND=0) "Pardon?!"
                PRINT (0, IND=0) "Pardon?!"
            `);
            expectNoParserLexerErrors(result);
            expectToContainAstNodeType(result, isPrintStatement);
        });

        test("With KEY option", async () => {
            const result = await parse(`
                WRITE (0, KEY="key") "value"

                REM Format of IP:Port not documented well enough
                REM https://documentation.basis.cloud/BASISHelp/WebHelp/commands/write_verb.htm
                REM WRITE (0, KEY="127.0.0.1") "ip-value"
                REM WRITE (0, KEY="127.0.0.1":8080) "ip-value"
            `);
            expectNoParserLexerErrors(result);
            expectToContainAstNodeType(result, isPrintStatement);
        });

        test("With TBL option", async () => {
            const result = await parse(`
                    WRITE (0, TBL=TableLine) "abcdef"
                    PRINT (0, TBL=TableLine) "abcdef"
                TableLine: REM TODO add TABLE verb here
            `);
            expectNoParserLexerErrors(result);
            expectToContainAstNodeType(result, isPrintStatement);
        });

        test("With TIM option", async () => {
            const result = await parse(`
                    WRITE (0, TIM=5, ERR=ErrorJump) "123456"
                    PRINT (0, TIM=5, ERR=ErrorJump) "123456"
                ErrorJump: exit
            `);
            expectNoParserLexerErrors(result);
            expectToContainAstNodeType(result, isPrintStatement);
        });

    });

    test('Check LET verb', async () => {
        //TODO what about matrix operations?
        //https://documentation.basis.cloud/BASISHelp/WebHelp/commands/let_verb.htm
        const result = await parse(`
            C = 5
            LET C=100
        `);
        expectNoParserLexerErrors(result);
        expectToContainAstNodeType(result, isLetStatement);
    });
=======
    test('Return statement without result', async () => {
        const result = await parse(`
        GOSUB funcNoReturn

        funcNoReturn:
            PRINT "we do something and RETURN"
            RETURN
        `);
        expectNoParserLexerErrors(result);
    });

    test('Return statement with result', async () => {
        const result = await parse(`
        GOSUB funcWithReturn

        funcWithReturn:
            RETURN 42
        `);
        expectNoParserLexerErrors(result);
    });

>>>>>>> a67f8c53
});<|MERGE_RESOLUTION|>--- conflicted
+++ resolved
@@ -820,7 +820,6 @@
         expectNoParserLexerErrors(result);
     });
 
-<<<<<<< HEAD
     test('Check WHILE verb', async () => {
         const result = await parse(`
             A = 0
@@ -1037,7 +1036,7 @@
         expectNoParserLexerErrors(result);
         expectToContainAstNodeType(result, isLetStatement);
     });
-=======
+
     test('Return statement without result', async () => {
         const result = await parse(`
         GOSUB funcNoReturn
@@ -1058,6 +1057,4 @@
         `);
         expectNoParserLexerErrors(result);
     });
-
->>>>>>> a67f8c53
 });