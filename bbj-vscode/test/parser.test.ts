--- conflicted
+++ resolved
@@ -1,11 +1,6 @@
 import { AstNode, EmptyFileSystem, LangiumDocument } from 'langium';
-<<<<<<< HEAD
-import { parseHelper } from 'langium/test';
 import { AstUtils } from 'langium';
-=======
 import { expectError, parseHelper } from 'langium/test';
-import { streamAst } from 'langium';
->>>>>>> 9c94ba2e
 import { describe, expect, test } from 'vitest';
 import { createBBjServices } from '../src/language/bbj-module.js';
 import { CompoundStatement, LetStatement, Library, Model, OutputItem, PrintStatement, Program, ReadStatement, StringLiteral, SymbolRef, isAddrStatement, isCallStatement, isClipFromStrStatement, isCloseStatement, isCommentStatement, isCompoundStatement, isExitWithNumberStatement, isGotoStatement, isLetStatement, isLibrary, isPrintStatement, isProgram, isRedimStatement, isRunStatement, isSqlCloseStatement, isSqlPrepStatement, isSwitchCase, isSwitchStatement, isWaitStatement } from '../src/language/generated/ast.js';
@@ -1268,7 +1263,7 @@
                 method public BBjNumber doIt()
                 methodend
             interfaceend
-        `, { validationChecks: 'all' });
+        `, { validation: true });
         expect(result.diagnostics ?? []).toHaveLength(2);
         expect(result.diagnostics![0].message).toBe("Could not resolve reference to Class named 'BBjNumber'.");
         expect(result.diagnostics![1].message).toBe("Methods of interfaces must not have a METHODEND keyword!");
@@ -1295,14 +1290,14 @@
     test("Check RESET statement", async () => {
         const result = await parse(`
             RESET
-        `, {validationChecks: 'all'});
+        `, {validation: true});
         expectNoParserLexerErrors(result);
     });
 
     test("Check RETRY statement", async () => {
         const result = await parse(`
             RETRY
-        `, {validationChecks: 'all'});
+        `, {validation: true});
         expectNoParserLexerErrors(result);
     });
 
@@ -1372,7 +1367,7 @@
         const result = await parse(`
             PREFIX "/BASIS/SOURCE/MS/ /PRO5/UTIL/"
             prefix """C:\\Program Files\\"" ""C:\\temp\\"""
-        `, { validationChecks: 'all' });
+        `, { validation: true });
         expectNoParserLexerErrors(result);
     });
 
@@ -1383,7 +1378,7 @@
                 REMOVE(1,KEY="TEST KEY",ERR=label1)
                 REMOVE(1,KEY="TEST KEY",DOM=label1)
             label1:
-        `, { validationChecks: 'all' });
+        `, { validation: true });
         expectNoParserLexerErrors(result);
     });
 
@@ -1392,14 +1387,14 @@
             INPUT "Id>", id$
             INPUT "Price>", price$
             INPUT (0,ERR=1000)@(5,20),'CE',"ENTER NAME:"
-        `, { validationChecks: 'all' });
+        `, { validation: true });
         expectNoParserLexerErrors(result);
     });
    
     test('Check CHANOPT statement', async () => {
         const result = await parse(`
             CHANOPT (1,MODE="123") "BAUD=9600,MODE=8N1,XON/XOFF"
-        `, { validationChecks: 'all' });
+        `, { validation: true });
         expectNoParserLexerErrors(result);
     });
 });