--- conflicted
+++ resolved
@@ -93,12 +93,8 @@
     }
 
     checkCommentNewLines(node: CommentStatement, accept: ValidationAcceptor): void {
-<<<<<<< HEAD
         const document = getDocument(node);
-        if (document.parseResult.parserErrors.length > 0) {
-=======
-        if (isLabelDecl(this.getPreviousNode(node))) {
->>>>>>> 78a21124
+        if (document.parseResult.parserErrors.length > 0 || isLabelDecl(this.getPreviousNode(node))) {
             return;
         }
         if (node.$cstNode) {
