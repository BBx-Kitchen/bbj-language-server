--- conflicted
+++ resolved
@@ -7,15 +7,9 @@
 import { AstNode, AstUtils, CompositeCstNode, CstNode, GrammarUtils, LeafCstNode, Properties, RootCstNode, ValidationAcceptor, ValidationChecks, isCompositeCstNode, isLeafCstNode } from 'langium';
 import { TextDocument } from 'vscode-languageserver-textdocument';
 import { Range } from 'vscode-languageserver-types';
-<<<<<<< HEAD
 import type { BBjServices } from './bbj-module.js';
-import { BBjAstType, CommentStatement, DefFunction, EraseStatement, InitFileStatement, KeyedFileStatement, OpenStatement, Option, Use, isArrayDeclarationStatement, isBbjClass, isCommentStatement, isCompoundStatement, isElseStatement, isFieldDecl, isForStatement, isIfEndStatement, isIfStatement, isKeywordStatement, isLabelDecl, isLetStatement, isLibMember, isMethodDecl, isOption, isParameterDecl, isStatement } from './generated/ast.js';
+import { BBjAstType, CommentStatement, DefFunction, EraseStatement, InitFileStatement, KeyedFileStatement, MethodDecl, OpenStatement, Option, Use, isArrayDeclarationStatement, isBbjClass, isCommentStatement, isCompoundStatement, isElseStatement, isFieldDecl, isForStatement, isIfEndStatement, isIfStatement, isKeywordStatement, isLabelDecl, isLetStatement, isLibMember, isMethodDecl, isOption, isParameterDecl, isStatement } from './generated/ast.js';
 import { JavaInteropService } from './java-interop.js';
-=======
-import type { BBjServices } from './bbj-module';
-import { BBjAstType, CommentStatement, DefFunction, EraseStatement, InitFileStatement, KeyedFileStatement, MethodDecl, OpenStatement, Option, Use, isArrayDeclarationStatement, isBbjClass, isCommentStatement, isCompoundStatement, isElseStatement, isFieldDecl, isForStatement, isIfEndStatement, isIfStatement, isKeywordStatement, isLabelDecl, isLetStatement, isLibMember, isMethodDecl, isOption, isParameterDecl, isStatement } from './generated/ast';
-import { JavaInteropService } from './java-interop';
->>>>>>> 9c94ba2e
 
 /**
  * Register custom validation checks.
@@ -112,7 +106,7 @@
     }
 
     checkIfMethodIsChildOfInterface(node: MethodDecl, accept: ValidationAcceptor): void {
-        const klass = getContainerOfType(node, isBbjClass)!;
+        const klass = AstUtils.getContainerOfType(node, isBbjClass)!;
         if(klass.interface && node.endTag) {
             accept('error', 'Methods of interfaces must not have a METHODEND keyword!', {
                 node: node,
