/******************************************************************************
 * Copyright 2023 TypeFox GmbH
 * This program and the accompanying materials are made available under the
 * terms of the MIT License, which is available in the project root.
 ******************************************************************************/
grammar BBj

import './java-types'

entry Model:
    Library | Program
;

// Main programm
Program:
    Statements*
;

fragment Statements:
    statements+=(Statement | ClassDecl | DefFunction | InterfaceDecl);

Statement:
    SingleStatement ({infer CompoundStatement.statements+=current} (';' statements+=SingleStatement)+)?;


SingleStatement:
    KeywordStatement | //must be the first alternative (otherwise BREAK etc will be handled as NamedElement)
    SqlCloseStatement |
    SqlCommitStatement |
    SqlRollbackStatement |

    AddrStatement |
    ArrayDeclarationStatement |
    BackgroundStatement |
    BeginStatement |
    CallbackStatement |
    CallStatement |
<<<<<<< HEAD
    ChanOptStatement |
=======
    ClearPasswordStatement |
    ClipOperationStatement |
    ClipFileStatement |
>>>>>>> a74e279a
    ClipFromStrStatement |
    CloseStatement |
    CommentStatement |
    DeleteStatement |
    DirectStatement |
    DirStatement |
    DropStatement |
    DumpStatement |
    ElseStatement |
    EnterStatement |
    EraseStatement |
    ExecuteStatement |
    ExitToStatement |
    ExitWithNumberStatement |
    ExpressionStatement |
    FileOptStatement |
    FnErrStatement |
    ForStatement |
    FulltextStatement |
    GotoStatement |
    IfEndStatement |
    IfStatement |
    IndexedStatement |
    InitFileStatement |
    KeyedFileStatement |
    LabelDecl |
    LCheckInStatement |
    LetStatement |
    LockStatement |
    MethodReturnStatement |
    NextStatement |
    OnGotoStatement |
    OpenStatement |
    PrecisionStatement |
    PrefixStatement |
    PrintStatement |
    ProcessEvent |
    ReadRecordStatement |
    ReadStatement |
    RedimStatement |
    RemoveCallbackStatement |
    RemoveStatement |
    RenameStatement |
    ResourceCloseStatement |
    RestoreStatement |
    RunStatement |
    SaveStatement |
    SavePStatement |
    SetDayStatement |
    SetErrorStatement |
    SetOptsStatement |
<<<<<<< HEAD
=======
    SetTerminalStatement |
    SetTimeStatement |
    SetTraceStatement |
    SortStatement |
    SqlCloseStatement |
>>>>>>> a74e279a
    SqlOpenStatement |
    SqlOpStatement |
    SqlPrepStatement |
    StartStatement |
    StringStatement |
    SwitchStatement |
    ThrowStatement |
    UnlockStatement |
    UntilStatement |
    UpdateLicenseStatement |
    Use |
    VariableDecl |
    WaitStatement |
    WhileEndStatement |
    WhileStatement |
    XCallStatement
;

<<<<<<< HEAD
ChanOptStatement:
    'CHANOPT' '(' channelno=Expression Mode? ')' str=Expression
    ;

RemoveStatement:
    'REMOVE' '(' channelno=Expression Key Err? Dom? ')'
    ;

PrefixStatement:
    'PREFIX' str=Expression
    ;

SqlCommitStatement:
    'SQLCOMMIT' '(' sqlchan=Expression Err? ')'
    ;

SqlRollbackStatement:
    'SQLROLLBACK' '(' sqlchan=Expression Err? ')'
    ;

StartStatement:
    'START' (int1=Expression (',' int2=Expression)? Err? (',' fileid=Expression)?)?
    ;

LockStatement:
    'LOCK' '(' channelno=Expression Err? ')'
    ;

UnlockStatement:
    'UNLOCK' '(' channelno=Expression Err? ')'
    ;

DeleteStatement:
    DELETE_STANDALONE
    | 'DELETE' lineRefA=LabelRef comma?=ENDLINE_PRINT_COMMA?
    | 'DELETE' comma?=',' lineRefB=LabelRef
    | 'DELETE' lineRefA=LabelRef comma?=',' lineRefB=LabelRef
    ;

BackgroundStatement:
    'BACKGROUND' str=Expression Err?;

=======
ClearPasswordStatement:
    'CLEARP' password=Expression (',' level=Expression)?
    ;

ClipOperationStatement:
    ('CLIPCLEAR'|'CLIPLOCK'|'CLIPUNLOCK') ('ERR' '=' err=LabelRef)?
    ;

ClipFileStatement:
    ('CLIPFROMFILE'|'CLIPTOFILE') fmt=Expression ',' file=Expression Err?
    ;

>>>>>>> a74e279a
CallbackStatement:
    'CALLBACK' '(' eventType=[LibEventType:ValidName] ',' publicProgramEntryPoint=Expression ',' contextID=Expression (',' controlID=Expression)? ')'
    ;

DumpStatement:
    'DUMP' ('(' channelno=Expression Mode? Err? Ind? ')')?
    ;

FileOptStatement:
    'FILEOPT' str1=Expression Mode? Err?
    ;

FulltextStatement:
    'FULLTEXT' fileid=Expression ',' template=Expression ',' keyfield=Expression Mode? Err?
    ;

IndexedStatement:
    'INDEXED' fileid=Expression ',' records=Expression ',' recsize=Expression Mode? Err?
    ;

RemoveCallbackStatement:
    'REMOVE_CALLBACK' '(' eventType=[LibEventType:ValidName] ',' contextID=Expression (',' controlID=Expression)? ')'
    ;

ResourceCloseStatement:
    'RESCLOSE' '(' handle=Expression Err? ')'
    ;

RestoreStatement:
    'RESTORE' lineref=LabelRef
    ;

SaveStatement:
    'SAVE' (fileid=Expression (',' int=Expression)?)?
    ;

SavePStatement:
    'SAVEP' (filename=Expression (',' passwordOrCreate=Expression (',' create=Expression)?)?)?
    ;

SetDayStatement:
    'SETDAY' string=Expression
    ;

SetTerminalStatement:
    'SETTERM' alias=Expression Mode? Err?
    ;

SetTimeStatement:
    'SETTIME' num=Expression Err?
    ;

SetTraceStatement:
    'SETTRACE' ('(' channelno=Expression Mode? Err? ')')?
    ;

SortStatement:
    'SORT' fileid=Expression ',' keysize=Expression ',' records=Expression Mode? Err?
    ;

UpdateLicenseStatement:
    'UPDATELIC' ('ERR' '=' lineref=LabelRef)?
    ;

XCallStatement:
    'XCALL' argument=Expression Mode? Err? Tim? (',' exprlist+=Expression)*
    ;

InitFileStatement:
    'INITFILE' file=Expression Options?
;

LCheckInStatement:
    'LCHECKIN' '(' handle=Expression Err? ')'
    ;

EraseStatement:
    'ERASE' items+=Expression (',' items+=(Option | Expression))*
;

StringStatement:
    'STRING' file=Expression Mode? Err?
;

DefFunction returns DefFunction:
    'DEF' name=FeatureName '(' (parameters+=FunctionParameter (',' parameters+=FunctionParameter)*)? ')' (
        '=' value=Expression
        | (body += (DefReturn | Statement))* FNEND
    );

DefReturn:
    'RETURN' returnValue=Expression;

FunctionParameter returns NamedElement: name=FeatureName;

FnErrStatement: 'FNERR' errorCode=NumberLiteral;

DirectStatement:
    'DIRECT' fileId=Expression ',' keySize=Expression ',' records=Expression ',' recSize=Expression Err?
;

CommentStatement:
    {infer CommentStatement} COMMENT; // add content back hen we need to show comment

Use:
    'use' (bbjFilePath=BBjFilePath bbjClass=[BbjClass:ValidName]) | 
    'use' javaClassName=QualifiedJavaClassName
;

VariableDecl returns VariableDecl:
    'declare' 'auto'? type=[Class:QualifiedClassName] (array?='[' ']')? name=FeatureName;

Assignment:
    instanceAccess?='#'? variable=MemberCall '=' value=Expression;

ClassDecl returns BbjClass:
    'CLASS' Visibility Static name=ValidName 
        Extends?
        ('IMPLEMENTS' implements+=[Class:QualifiedClassName])? (',' implements+=[Class:QualifiedClassName])*  (';' comments+=CommentStatement)?
    (members+=ClassMember | Comments)*
    'CLASSEND'
;
InterfaceDecl returns BbjClass:
    interface?='INTERFACE' Visibility name=ValidName Extends? (';' comments+=CommentStatement)?
        (members+=MethodDecl | Comments)*
    'INTERFACEEND'
;

fragment Static:
    static?='STATIC'?
;
fragment Visibility:
    visibility=Modifier?
;

Modifier returns string:
  'PUBLIC'|'PRIVATE'|'PROTECTED'
;

fragment Extends:
    ('EXTENDS' extends+=[Class:QualifiedClassName] (',' extends+=[Class:QualifiedClassName])*)
;

fragment Comments:
    comments+=CommentStatement+
;

ClassMember returns ClassMember:
    FieldDecl | MethodDecl
;

FieldDecl returns FieldDecl:
    'FIELD' Visibility Static type=[Class:QualifiedClassName] (array?='[' ']')? name=FeatureName ('=' init=Expression)?  (';' comments+=CommentStatement)?
;

MethodDecl returns MethodDecl:
    'METHOD' Visibility Static (returnType=[Class:QualifiedClassName] (array?='[' ']')? )? name=ValidName '(' (params+=ParameterDecl (',' params+=ParameterDecl)*)? ')' (';' comments+=CommentStatement)?
    Comments?
    (
        (body+=Statement)*
        endTag='METHODEND'
    )?
;

MethodReturnStatement:
    METHODRET_END | ('METHODRET' return=Expression)
;

ParameterDecl returns VariableDecl:
    {infer ParameterDecl} type=[Class:QualifiedClassName] (array?='[' ']')? name=FeatureName
;

/**
 * https://documentation.basis.cloud/BASISHelp/WebHelp/commands/dim_verb.htm
 */
ArrayDeclarationStatement:
    'DIM' items+= ArrayDecl (',' items+=ArrayDecl)* Err?
;

ArrayDecl returns ArrayDecl:
    name=FeatureName
    (
        (':' template=Expression)
        | (
            ('[' dimensions+=Expression (',' dimensions+=Expression)* ']')?
            ('(' size=Expression (',' init=Expression)? ')')? // set size and init
          )
    )
;

RedimStatement:
    'REDIM' arrays+=Expression (',' arrays+=Expression)* Err?
;

LabelDecl returns LabelDecl:
    name=ValidName':'
;

ForStatement:
    // TODO check `to` evaluates to a number
    'FOR' init=Assignment 'TO' to=Expression  ('STEP' step=Expression)?
;

UntilStatement:
    // REPEAT .. UNTIL Verb
    'UNTIL' condition=Expression
;

NextStatement:
    NEXT_TOKEN (variable=[VariableDecl:FeatureName])?
;

IfStatement:
    'IF' condition=Expression 'THEN'?
;

ElseStatement:
    'ELSE' {infer ElseStatement};

IfEndStatement:
    ('ENDIF' | 'FI') {infer IfEndStatement};


WhileStatement:
    'WHILE' condition=Expression
;

WhileEndStatement:
    'WEND' {infer WhileEndStatement};

SwitchStatement:
    'SWITCH' value=Expression cases+=SwitchCase* ('CASE' 'DEFAULT' (';')? (defaultCase+=Statement)*)? 'SWEND';

SwitchCase:
    LabelDecl? 'CASE' value=Expression (';')? (body+=Statement)*;

GotoStatement:
    kind=('GOTO' | 'GOSUB') target=LabelRef
;

OnGotoStatement:
    'ON' int=Expression kind=('GOTO' | 'GOSUB') targets+=LabelRef (',' targets+=LabelRef)*
    ;


LabelRef infers Expression:
    SymbolicLabelRef | UserLabelRef
;

UserLabelRef infers LabelRef:
   {infer UserLabelRef} label=[LabelDecl:ValidName]
;

SymbolicLabelRef infers LabelRef:
    {infer SymbolicLabelRef} label=[LibSymbolicLabelDecl:SYMBOLIC_LABEL_NAME]
;

KeywordStatement:
<<<<<<< HEAD
    kind=( 'BREAK' | 'BYE' | 'CONTINUE' | 'END' | 'ESCAPE' | 'REPEAT' | 'RESET' | 'RETRY' | 'RETURN' | 'STOP')
=======
    kind=( 'BREAK' | 'BYE' | 'CONTINUE' | 'DENUM' | 'END' | 'ENDTRACE' | 'ESCAPE' | 'FLOATINGPOINT' | 'REPEAT' | 'RETURN' | 'STOP')
>>>>>>> a74e279a
;

ExitWithNumberStatement:
    kind='EXIT' | 'RELEASE' exitVal=NUMBER?;

ExitToStatement:
    'EXITTO' target=LabelRef
;

SetErrorStatement:
    kind=('SETERR' | 'SETESC') target=(LabelRef | NUMBER)
;

OpenStatement:
    // TODO check channelno is int and fileid is string
    'OPEN' WithChannelAndOptions fileid=Expression
;


LetStatement:
    'LET'? assignments+=Assignment (',' assignments+=Assignment)*
;

PrintStatement:
    PRINT_STANDALONE_NL
    | 
    (
        (
            (('?' | 'PRINT' | 'WRITE') record?='RECORD'?)
            | (record?=('PRINTRECORD' | 'WRITERECORD'))
        )
        WithChannelAndOptions? (items+=OutputItem (',' items+=OutputItem)*)? ENDLINE_PRINT_COMMA?
    )
    ;


fragment WithChannelAndOptions infers WithChannelAndOptions:
    '(' channelno=Expression? Options? ')'
;

/**
 * Adds a comma separated parameter list: (',' PARAM_NAME+=Expression)+
 */
fragment Options:
    (',' options+=Option)+
;

Option:
    key=ValidName '=' value=(Expression | LabelRef)
;

/**
 * Add optional parameter ,ERR=LabelRef
 */
fragment Err:
    ',' 'ERR' '=' err=LabelRef
;

fragment Dom:
    ',' 'DOM' '=' dom=LabelRef
;

fragment Mode:
    ',' 'MODE' '=' mode=Expression
;

<<<<<<< HEAD
fragment Key:
    ',' 'KEY' '=' key=Expression
=======
fragment Ind:
    ',' 'IND' '=' index=Expression
;

fragment Tim:
    ',' 'TIM' '=' index=Expression
>>>>>>> a74e279a
;

CallStatement:
    'CALL' fileid=Expression Err? (',' expressions+=Expression)*
;

DropStatement:
    'DROP' fileid=Expression Err?
;

RunStatement:
    'RUN' fileid=Expression Err?
;

ExecuteStatement:
    'EXECUTE' expression=Expression Err?
;

RenameStatement:
    'RENAME' from=Expression ('TO' | ',') to=Expression Mode? Err?
;

/**
 * See https://documentation.basis.cloud/BASISHelp/WebHelp/commands/write_verb.htm
 */
OutputItem:
    Expression | OtherItem
;

OtherItem:
    '*' //treats an asterisk as a null field
    | ('IOL=' iol=LabelRef) //Refers to the IOLIST statement
;

/**
 * NOTE: READ, INPUT, EXTRACT, and FIND use the same syntax as READ and READ RECORD.
 */
ReadStatement:
    kind=READ_KINDS record?='RECORD'? WithChannelAndOptions? (items+=InputItem (','items+=InputItem)* )?
;

READ_KINDS returns string:
    'READ' | 'INPUT' | 'EXTRACT' | 'FIND'
;

ReadRecordStatement infers ReadStatement:
    kind=READ_RECORD_KINDS WithChannelAndOptions? (items+=InputItem (','items+=InputItem)* )?
;

READ_RECORD_KINDS returns string:
    'READRECORD' | 'INPUTRECORD' | 'EXTRACTRECORD' | 'FINDRECORD'
;

InputItem:
    InputVariable | Expression | OtherItem
;

/**
 * See https://documentation.basis.cloud/BASISHelp/WebHelp/commands/read_verb.htm
 */
InputVariable:
    {infer InputVariable} ( SymbolRef ('[ALL]' | options=VerifyOptions)?) // TODO SymbolRef '[ALL]' is array access
;

VerifyOptions:
    ':(' elements+=VerifyOption (',' elements+=VerifyOption)* (',' elements+=LastVerifyOption)?')'
;

VerifyOption:
    key=StringLiteral '=' lineref=LabelRef
;

LastVerifyOption:
    ('LEN=' min=Expression ',' max=Expression) // LEN=intA,intB 
    | min=Expression // numvar:(4) num A numeric expression can impose range and precision on the numeric input
;

AddrStatement:
    'ADDR' fileid=StringLiteral Err?
;

ClipFromStrStatement:
    'CLIPFROMSTR' fmt=NumberLiteral ',' str=Expression Err?
;

SqlOpenStatement:
    'SQLOPEN' '(' sqlchan=Expression Mode? Err? ')' datasourcename=Expression
;

SqlPrepStatement:
    'SQLPREP' '(' sqlchan=Expression Err? ')' str=Expression
;

SqlCloseStatement:
    'SQLCLOSE' '(' sqlchan=Expression Err? ')'
;

SqlOpStatement:
    kind = ('SQLEXEC' | 'SQLSET') '(' sqlchan=Expression Err? ')' (exprs+=Expression (',' exprs+=Expression)*)?
;


CloseStatement:
    'CLOSE'  WithChannelAndOptions?
;

WaitStatement:
    // In BBj, num can be a fractional number accurate to a millisecond.
    'WAIT' time=Expression
;

ThrowStatement:
    'THROW' expression=Expression (',' number=Expression)? Err?
;

ProcessEvent:
    {infer ProcessEvent} 'PROCESS_EVENTS' Tim? Err?
;

BeginStatement:
    kind=('BEGIN' | 'CLEAR') ('EXCEPT' except+=SymbolRef '[ALL]'? (','  except+=SymbolRef '[ALL]'?)*)?
;

EnterStatement:
   'ENTER' (variables+=InputVariable (',' variables+=InputVariable)* Err?)?
;

SetOptsStatement:
    'SETOPTS' opts=Expression
;

PrecisionStatement:
    'PRECISION' value=Expression (',' digits=Expression)?
;

/*
MKEYED fileid,keysize,records,recsize{,MODE=string}{,ERR=lineref}
MKEYED fileid,keydef{,keydef...},records,recsize{,MODE=string}{,ERR=lineref}
*/
KeyedFileStatement:
    kind=('MKEYED'|'VKEYED'|'XKEYED')
    fileid=Expression 
    ',' (
          (keydefs+=KeyDef (',' keydefs+=KeyDef)*)
        | keysize=Expression
    )
    ',' records=Expression
    ',' recsize=Expression
    Mode?
    Err?
;

/*
 * Key definition. Each keydef has the following syntax:
 * segment{+ segment...}
 */
KeyDef:
    segments+=KeySegment ('+' segments+=KeySegment)*
;


/*
 * Each segment has the following syntax:
 * [{ field:} offset:len{ :flags}]
 */
KeySegment:
    // Use BinaryExpression instead of Expression because Expression's stringmask syntax collides with KeySegment syntax
    '[' arg0=BinaryExpression ':' arg1=BinaryExpression (':' arg2=BinaryExpression)? (':' arg3=BinaryExpression)? ']' 
;

DirStatement:
    kind=('MKDIR' | 'RMDIR' | 'CHDIR') path=Expression Err?
;

/* Expressions */

ExpressionStatement:
    // TODO as a program statement literal expressions are not allowed
    // Only membercalls to variables
    expression=PrefixExpression;

EXPR_OPERATOR returns string:
    '^' | '*' |  '/' | '+' | '-' | '<' | '>' | '=' | '<=' | '>=' | '<>' | 'AND' | 'OR'// from the BBx docu
;

Expression:
    BinaryExpression ({infer StringMask.left=current} ':' right=Expression)? //string mask
;

BinaryExpression infers Expression:
    PrefixExpression (
        {infer BinaryExpression.left=current} operator=EXPR_OPERATOR right=(Expression| SymbolicLabelRef)
    )?
;

PrefixExpression infers Expression:
    {infer PrefixExpression} operator=('!'|'-'|'+') expression=MemberCall
    | MemberCall
;

MemberCall infers Expression:
    PrimaryExpression
    (
        {infer MemberCall.receiver=current} '.' member=[ClassMember:FeatureName] (isMethodCall?='(' (args+=ParameterCall (',' args+=ParameterCall)* )? ')')?
        | {infer ArrayElement.receiver=current} "[" indices+=Expression (',' indices+=Expression)* "]"
    )*
    ({infer SubstringExpresion.receiver=current} '(' position = Expression (',' length = Expression)? ')')? // substring
;

ParameterCall:
    expression=Expression
;

PrimaryExpression infers Expression:
    '(' Expression ')'
    | SymbolRef
    | Literal
    | Mnemonic
    | PositionalMnemonic
    | ConstructorCall;

SymbolRef:
    instanceAccess?='#'? symbol=[NamedElement:FeatureName]  (isMethodCall?='(' (args+=Expression (',' args+=Expression)*)? Err?')')?
;

Literal:
    NumberLiteral | StringLiteral
;

NumberLiteral:
    value=NUMBER;

StringLiteral:
    value=(STRING_LITERAL | HEX_STRING)
;

Mnemonic:
    name=MNEMONIC ('(' params+=Expression (',' params+=Expression)*')')?
;

PositionalMnemonic:
    '@(' col=Expression (',' row=Expression)?')'
;

ConstructorCall:
    // TODO: Possibly use ID instead of QualifiedClassName
    'new' class=[Class:QualifiedClassName] 
    (
        ('(' (args+=Expression (',' args+=Expression)*)? ')')
        | ('[' (args+=Expression (',' args+=Expression)*)? ']')
    )
    ;

QualifiedClassName returns string:
    QualifiedBBjClassName | QualifiedJavaClassName;

QualifiedJavaClassName returns string:
    IdAndString ('.' IdAndString)*;

QualifiedBBjClassName returns string:
    BBjFilePath IdAndString;

FeatureName returns string:
    EscapeId | ID_WITH_SUFFIX | IdAndString;

ValidName returns string:
    EscapeId | IdAndString
;

IdAndString returns string:
    'STRING' | ID
;

EscapeId returns string:
    'NEXT' | 'PRINT' | 'AND' | 'OR' | 'ERR' | 'FIELD' | 'WRITE' | 'END' | 'CLIPFROMSTR' | 'ADDR' | 'CONTINUE' | 'SQLOPEN' | 'SQLPREP' | 'MODE'
    | 'READ' | 'INPUT' | 'EXTRACT' | 'FIND' | 'CLOSE' | 'OPEN' | 'WAIT' | 'SETERR' | 'SETESC'| 'CLASS' | 'REDIM'
    | 'BREAK' | 'RETURN' | 'EXIT' | 'PRINTRECORD' | 'READRECORD' | 'WRITERECORD' | 'EXTRACTRECORD' | 'FINDRECORD' | 'INPUTRECORD' | 'RUN' | 'CALL'
    | 'TBL' | 'TIM' | 'BEGIN' | 'CLEAR' | 'ESCAPE' | 'DROP' | 'ENTER' | 'SETOPTS' | 'PRECISION' | 'RELEASE' | 'RENAME' | 'TO'
    | 'MKDIR' | 'RMDIR' | 'CHDIR' | 'EXECUTE' | 'KEY' | 'IND' | 'DIR' | 'ISZ' | 'DEF' | 'STOP' | 'RESET' | 'RETRY'
    | 'BACKGROUND' | 'DELETE' | 'LOCK' | 'UNLOCK' | 'DIM' | 'SQLCOMMIT' | 'SQLROLLBACK' | 'SQLEXEC' | 'SQLCLOSE' | 'START' | 'DOM' | 'CHANOPT'
;

// BBx Library
Library:
    'library' 
    (
        declarations+=LibMember
        | declarations+=LibEventType
    )*
;

//ATTENTION: LibEventType is handled in an extra rule to not pollute the global index for content assist
LibMember:
    LibFunction | LibVariable | LibSymbolicLabel
;

LibFunction returns LibFunction:
    (docu=DOCU)?
    name=ValidName '(' parameters+=LibParameter? (',' parameters+=LibParameter)* ')' ':' returnType=IdAndString
;

LibParameter returns LibParameter:
    name=ValidName optional?='?'?  refByName?='!'? (':' type=IdAndString)?
;

LibVariable returns LibVariable:
    (docu=DOCU)?
    'var' name=ValidName (':' type=IdAndString)?
;

LibSymbolicLabel returns LibSymbolicLabelDecl:
    (docu=DOCU)?
    'label' name=SYMBOLIC_LABEL_NAME
;

LibEventType returns LibEventType:
    (docu=DOCU)?
    'eventType' name=ValidName
    ;

hidden terminal WS: /\s+/;
terminal COMMENT: /([rR][eE][mM])([ \t][^\n\r]*)?[\n\r]+/; // (rEm)(space or tab)(all but linebreak)(linebreak)

terminal DELETE_STANDALONE: /_DELETE_STANDALONE/;
terminal PRINT_STANDALONE_NL: /_PRINT_STANDALONE_NL/;
terminal ENDLINE_PRINT_COMMA: /_endline_print_comma/;
terminal NEXT_TOKEN: /_next/;
terminal METHODRET_END: /_methodret_end/;
terminal FNEND: /_fn_end/;

terminal BBjFilePath: /::.*::/;

terminal ID_WITH_SUFFIX: /[_a-zA-Z][\w_]*(!|\$|%)/; // Suffix: ! = object, $ = string, % = int, missing = double
terminal ID: /[_a-zA-Z][\w_]*(@)?/;  // @ = ClientObjectClass

terminal NUMBER returns number: /[0-9]+(\.[0-9]*)?|\.[0-9]+/; // .123 is also supported

// "" escapse " inside a string. Also \ as a plain non escape char. Handled in BBjValueConverter
terminal STRING_LITERAL: /"([^"]|"{2})*"/;
terminal HEX_STRING: /\$[0-9a-fA-F]*\$/;  // $0A1E$, $$ = Null string
terminal MNEMONIC: /'[0-9a-zA-Z_]*'/;  // 'hide', 'lf', 'BOX'(10,12,4,4), 'FONT'("pica") 

terminal DOCU:  /\/@@[\s\S]*?@\//;
terminal SYMBOLIC_LABEL_NAME: /\*[a-zA-Z]+/;

// Types
type DefFunctionStatement = DefReturn | Statement;

interface DefFunction extends NamedElement {
    parameters: NamedElement[];
    value?: Expression;
    body?: DefFunctionStatement[];
}

interface VariableDecl extends NamedElement {
    type?: @Class
    array?: boolean
}

interface FieldDecl extends VariableDecl {
    visibility?: string
    static?: boolean
    init?: Expression
    comments: CommentStatement[]
}

interface MethodDecl extends NamedElement {
    visibility?: string
    static?: boolean
    returnType?: @Class
    array?: boolean
    comments: CommentStatement[]
    params: VariableDecl[]
    body: Statement[];
    endTag?: string;
}

interface ArrayDecl extends VariableDecl {
    dimensions: Expression[]
    template: Expression
    size: Expression
    init: Expression
}

interface BbjClass extends Class {
    visibility?: string
    static?: boolean
    interface: boolean
    extends?: @Class[]
    implements?: @Class[]
    comments: CommentStatement[]
    members: ClassMember[]
}

interface LibFunction extends NamedElement {
    parameters: LibParameter[]
    returnType: string
    docu?: string
}

interface LibParameter extends NamedElement {
    type: string
    optional: boolean
    refByName: boolean
}

interface LibVariable extends NamedElement {
    docu?: string
    type?: string
}

interface LibEventType extends NamedElement {
    docu?: string
}

interface LabelDecl extends NamedElement {
}

interface LibSymbolicLabelDecl extends LabelDecl {
    docu?: string
}


type BBjClassMember = FieldDecl | MethodDecl
type ClassMember =  BBjClassMember | JavaMember<|MERGE_RESOLUTION|>--- conflicted
+++ resolved
@@ -35,13 +35,10 @@
     BeginStatement |
     CallbackStatement |
     CallStatement |
-<<<<<<< HEAD
     ChanOptStatement |
-=======
     ClearPasswordStatement |
     ClipOperationStatement |
     ClipFileStatement |
->>>>>>> a74e279a
     ClipFromStrStatement |
     CloseStatement |
     CommentStatement |
@@ -93,14 +90,11 @@
     SetDayStatement |
     SetErrorStatement |
     SetOptsStatement |
-<<<<<<< HEAD
-=======
     SetTerminalStatement |
     SetTimeStatement |
     SetTraceStatement |
     SortStatement |
     SqlCloseStatement |
->>>>>>> a74e279a
     SqlOpenStatement |
     SqlOpStatement |
     SqlPrepStatement |
@@ -119,7 +113,18 @@
     XCallStatement
 ;
 
-<<<<<<< HEAD
+ClearPasswordStatement:
+    'CLEARP' password=Expression (',' level=Expression)?
+    ;
+
+ClipOperationStatement:
+    ('CLIPCLEAR'|'CLIPLOCK'|'CLIPUNLOCK') ('ERR' '=' err=LabelRef)?
+    ;
+
+ClipFileStatement:
+    ('CLIPFROMFILE'|'CLIPTOFILE') fmt=Expression ',' file=Expression Err?
+    ;
+
 ChanOptStatement:
     'CHANOPT' '(' channelno=Expression Mode? ')' str=Expression
     ;
@@ -162,20 +167,6 @@
 BackgroundStatement:
     'BACKGROUND' str=Expression Err?;
 
-=======
-ClearPasswordStatement:
-    'CLEARP' password=Expression (',' level=Expression)?
-    ;
-
-ClipOperationStatement:
-    ('CLIPCLEAR'|'CLIPLOCK'|'CLIPUNLOCK') ('ERR' '=' err=LabelRef)?
-    ;
-
-ClipFileStatement:
-    ('CLIPFROMFILE'|'CLIPTOFILE') fmt=Expression ',' file=Expression Err?
-    ;
-
->>>>>>> a74e279a
 CallbackStatement:
     'CALLBACK' '(' eventType=[LibEventType:ValidName] ',' publicProgramEntryPoint=Expression ',' contextID=Expression (',' controlID=Expression)? ')'
     ;
@@ -434,11 +425,7 @@
 ;
 
 KeywordStatement:
-<<<<<<< HEAD
-    kind=( 'BREAK' | 'BYE' | 'CONTINUE' | 'END' | 'ESCAPE' | 'REPEAT' | 'RESET' | 'RETRY' | 'RETURN' | 'STOP')
-=======
-    kind=( 'BREAK' | 'BYE' | 'CONTINUE' | 'DENUM' | 'END' | 'ENDTRACE' | 'ESCAPE' | 'FLOATINGPOINT' | 'REPEAT' | 'RETURN' | 'STOP')
->>>>>>> a74e279a
+    kind=( 'BREAK' | 'BYE' | 'CONTINUE' | 'DENUM' | 'END' | 'ENDTRACE' | 'ESCAPE' | 'FLOATINGPOINT' | 'REPEAT' | 'RESET' | 'RETRY' | 'RETURN' | 'STOP')
 ;
 
 ExitWithNumberStatement:
@@ -505,18 +492,17 @@
     ',' 'MODE' '=' mode=Expression
 ;
 
-<<<<<<< HEAD
 fragment Key:
     ',' 'KEY' '=' key=Expression
-=======
+    ;
+
 fragment Ind:
     ',' 'IND' '=' index=Expression
-;
+    ;
 
 fragment Tim:
     ',' 'TIM' '=' index=Expression
->>>>>>> a74e279a
-;
+    ;
 
 CallStatement:
     'CALL' fileid=Expression Err? (',' expressions+=Expression)*
@@ -796,6 +782,7 @@
     | 'TBL' | 'TIM' | 'BEGIN' | 'CLEAR' | 'ESCAPE' | 'DROP' | 'ENTER' | 'SETOPTS' | 'PRECISION' | 'RELEASE' | 'RENAME' | 'TO'
     | 'MKDIR' | 'RMDIR' | 'CHDIR' | 'EXECUTE' | 'KEY' | 'IND' | 'DIR' | 'ISZ' | 'DEF' | 'STOP' | 'RESET' | 'RETRY'
     | 'BACKGROUND' | 'DELETE' | 'LOCK' | 'UNLOCK' | 'DIM' | 'SQLCOMMIT' | 'SQLROLLBACK' | 'SQLEXEC' | 'SQLCLOSE' | 'START' | 'DOM' | 'CHANOPT'
+    | 'FILEOPT'
 ;
 
 // BBx Library
