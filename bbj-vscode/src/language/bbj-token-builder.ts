--- conflicted
+++ resolved
@@ -93,8 +93,5 @@
         }
     }
 }
-<<<<<<< HEAD
-const KEYWORD_STANDALONE = 'DELETE|SAVE|ENTER'
-=======
-const KEYWORD_STANDALONE = 'DELETE|SAVE|READ|INPUT|EXTRACT|FIND'
->>>>>>> 916f975b
+
+const KEYWORD_STANDALONE = 'DELETE|SAVE|ENTER|READ|INPUT|EXTRACT|FIND'
